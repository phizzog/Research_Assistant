// app/page.tsx
<<<<<<< HEAD
import { redirect } from 'next/navigation';

export default function Home() {
  redirect('/signin');
  return null;
=======
'use client';

import { useState } from 'react';
import ResearchForm from '@/components/ResearchForm';
import ResearchQuestionsForm from '@/components/ResearchQuestionsForm';

interface Response {
  question: string;
  answer: string;
}

export default function Home() {
  const [step, setStep] = useState(1);
  const [projectDetails, setProjectDetails] = useState({ title: '', description: '' });

  const handleProjectSubmit = (details: string) => {
    const [title, description] = details.split('\n\nResearch Description:\n');
    setProjectDetails({ title: title.replace('Project Title: ', ''), description });
    setStep(2);
  };

  const handleQuestionsComplete = (responses: Response[]) => {
    const fullData = {
      "research title": projectDetails.title,
      "research description": projectDetails.description,
      ...responses.reduce((acc, resp, index) => {
        acc[`question ${index + 1}`] = resp.question;
        acc[`answer ${index + 1}`] = resp.answer;
        return acc;
      }, {} as Record<string, string>),
    };
    console.log('Full research data:', fullData);
  };

  return (
    <main className="flex min-h-screen flex-col items-center justify-center p-8 bg-gray-50">
      {step === 1 && <ResearchForm onSubmit={handleProjectSubmit} />}
      {step === 2 && <ResearchQuestionsForm onComplete={handleQuestionsComplete} />}
    </main>
  );
>>>>>>> 8e7b3cab
}<|MERGE_RESOLUTION|>--- conflicted
+++ resolved
@@ -1,11 +1,12 @@
 // app/page.tsx
-<<<<<<< HEAD
+
 import { redirect } from 'next/navigation';
 
 export default function Home() {
   redirect('/signin');
   return null;
-=======
+}
+
 'use client';
 
 import { useState } from 'react';
@@ -46,5 +47,4 @@
       {step === 2 && <ResearchQuestionsForm onComplete={handleQuestionsComplete} />}
     </main>
   );
->>>>>>> 8e7b3cab
-}+}
