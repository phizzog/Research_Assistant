'use client';

import { useState } from 'react';

interface ResearchFormProps {
  onSubmit: (projectDetails: string) => void;
}

export default function ResearchForm({ onSubmit }: ResearchFormProps) {
  const [projectTitle, setProjectTitle] = useState('');
  const [projectDescription, setProjectDescription] = useState('');

  const handleSubmit = (e: React.FormEvent) => {
    e.preventDefault();
    const details = `
Project Title: ${projectTitle}

Research Description:
${projectDescription}
    `.trim();
    onSubmit(details);
  };

  return (
    <div className="w-full max-w-2xl mx-auto bg-white rounded-2xl shadow-sm border border-gray-200 p-6">
      <h2 className="text-2xl font-semibold text-indigo-900 mb-6">Tell us about your research</h2>
      
      <form onSubmit={handleSubmit} className="space-y-6">
        <div>
          <label htmlFor="projectTitle" className="block text-sm font-medium text-gray-700 mb-2">
            Project Title
          </label>
          <input
            type="text"
            id="projectTitle"
            value={projectTitle}
            onChange={(e) => setProjectTitle(e.target.value)}
<<<<<<< HEAD
            className="w-full p-3 border border-gray-300 rounded-xl focus:outline-none focus:ring-2 focus:ring-indigo-500 focus:border-transparent text-gray-800 font-medium placeholder:text-gray-400"
=======
            className="w-full p-3 border border-gray-300 rounded-xl focus:outline-none focus:ring-2 focus:ring-indigo-500 focus:border-transparent text-black"
>>>>>>> 8e7b3cab
            placeholder="e.g., Impact of Social Media on Student Mental Health"
            required
          />
        </div>

        <div>
          <label htmlFor="projectDescription" className="block text-sm font-medium text-gray-700 mb-2">
            Research Description
          </label>
          <p className="text-sm text-gray-500 mb-2">
            Please describe your research goals, questions, and what you hope to discover.
          </p>
          <textarea
            id="projectDescription"
            value={projectDescription}
            onChange={(e) => setProjectDescription(e.target.value)}
            className="w-full p-3 border border-gray-300 rounded-xl focus:outline-none focus:ring-2 focus:ring-indigo-500 focus:border-transparent min-h-[150px] text-gray-800 font-medium placeholder:text-gray-400"
            placeholder="e.g., This research aims to understand how social media usage affects students' mental well-being. I want to explore both the positive and negative impacts, and gather data through..."
            required
          />
        </div>

        <button
          type="submit"
          disabled={!projectTitle.trim() || !projectDescription.trim()}
          className="w-full py-3 px-4 bg-indigo-600 text-white rounded-xl hover:bg-indigo-700 disabled:opacity-50 disabled:cursor-not-allowed transition-colors font-medium"
        >
          Start Research Analysis
        </button>
      </form>
    </div>
  );
} <|MERGE_RESOLUTION|>--- conflicted
+++ resolved
@@ -35,11 +35,10 @@
             id="projectTitle"
             value={projectTitle}
             onChange={(e) => setProjectTitle(e.target.value)}
-<<<<<<< HEAD
+
             className="w-full p-3 border border-gray-300 rounded-xl focus:outline-none focus:ring-2 focus:ring-indigo-500 focus:border-transparent text-gray-800 font-medium placeholder:text-gray-400"
-=======
+
             className="w-full p-3 border border-gray-300 rounded-xl focus:outline-none focus:ring-2 focus:ring-indigo-500 focus:border-transparent text-black"
->>>>>>> 8e7b3cab
             placeholder="e.g., Impact of Social Media on Student Mental Health"
             required
           />
