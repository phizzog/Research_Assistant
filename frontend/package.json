--- conflicted
+++ resolved
@@ -11,10 +11,7 @@
   "dependencies": {
     "@google/generative-ai": "^0.21.0",
     "firebase": "^11.3.1",
-<<<<<<< HEAD
-=======
     "firebase-admin": "^13.1.0",
->>>>>>> 71084eca
     "next": "15.1.7",
     "react": "^19.0.0",
     "react-dom": "^19.0.0",
